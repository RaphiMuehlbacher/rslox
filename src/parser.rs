--- conflicted
+++ resolved
@@ -440,12 +440,8 @@
             FunDeclStmt {
                 ident: function_name,
                 params: parameters,
-<<<<<<< HEAD
                 generics,
-                body,
-=======
                 body: Typed::new(body, self.create_span(body_left_span, body_right_span)),
->>>>>>> 54668c48
                 return_type,
             },
             self.create_span(fun_keyword_span, self.previous().span),
