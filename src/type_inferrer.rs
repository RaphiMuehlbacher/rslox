--- conflicted
+++ resolved
@@ -1,14 +1,13 @@
 use crate::MethodRegistry;
 use crate::ast::{
-    BinaryOp, BlockExpr, Expr, ExprStmt, FunDeclStmt, LiteralExpr, LogicalOp, MethodCallExpr, Program, ReturnStmt, Stmt, Typed, UnaryOp,
-    VarDeclStmt, WhileStmt,
+    BinaryOp, BlockExpr, Expr, ExprStmt, FunDeclStmt, LiteralExpr, MethodCallExpr, Program, ReturnStmt, Stmt, Typed, UnaryOp, VarDeclStmt,
+    WhileStmt,
 };
-
 use crate::error::TypeInferrerError;
 use crate::error::TypeInferrerError::TypeMismatch;
 use crate::type_inferrer::Type::TypeVar;
 use miette::{Report, SourceOffset, SourceSpan};
-use std::collections::{HashMap, HashSet};
+use std::collections::HashMap;
 use std::ops::Deref;
 use std::vec;
 
@@ -20,12 +19,8 @@
     Bool,
     String,
     Nil,
-<<<<<<< HEAD
     Function { params: Vec<Type>, return_ty: Box<Type> },
-=======
-    Function { params: Vec<Box<Type>>, return_ty: Box<Type> },
     Vec(Box<Type>),
->>>>>>> 54668c48
     TypeVar(TypeVarId),
     Generic(String),
 }
@@ -71,11 +66,7 @@
     current_function_return_ty: Option<Type>,
     pub var_env: VarEnv,
     pub type_env: HashMap<TypeVarId, Type>,
-<<<<<<< HEAD
-=======
-    pub var_env: Vec<HashMap<String, TypeVarId>>,
     method_registry: MethodRegistry,
->>>>>>> 54668c48
 }
 
 pub struct TypeInferenceResult<'a> {
@@ -85,46 +76,28 @@
 
 impl<'a> TypeInferrer<'a> {
     pub fn new(ast: &'a Program, source: String) -> Self {
-<<<<<<< HEAD
-=======
-        let type_env = HashMap::new();
-        let var_env = HashMap::new();
         let method_registry = MethodRegistry::new();
 
->>>>>>> 54668c48
         Self {
             program: ast,
             source,
             errors: vec![],
             current_function_return_ty: None,
-<<<<<<< HEAD
             var_env: VarEnv::new(),
             type_env: HashMap::new(),
-=======
-            type_env,
-            var_env: vec![var_env],
             method_registry,
->>>>>>> 54668c48
         }
     }
 
     fn report(&mut self, error: TypeInferrerError) {
         self.errors.push(error.into());
-    }
-
-    fn fresh_type_var(&mut self) -> TypeVarId {
-        let typed = Typed::new(
-            LiteralExpr::String("if you see this something is wrong".to_string()),
-            SourceSpan::new(SourceOffset::from(0), 0),
-        );
-        typed.type_id
     }
 
     fn substitute(&self, ty: &Type, substitutions: &HashMap<TypeVarId, Type>) -> Type {
         match ty {
             Type::Float | Type::Bool | Type::String | Type::Nil | Type::Generic(_) => ty.clone(),
             Type::Function { params, return_ty } => {
-                let new_params = params.iter().map(|p| Box::new(self.substitute(p, substitutions))).collect();
+                let new_params = params.iter().map(|p| self.substitute(p, substitutions)).collect();
                 let new_return = self.substitute(return_ty, substitutions);
 
                 Type::Function {
@@ -139,20 +112,13 @@
                     ty.clone()
                 }
             }
-<<<<<<< HEAD
-=======
-            Type::Vec(elem_ty) => {
-                let resolved_elem = self.lookup_type(elem_ty);
-                Type::Vec(Box::new(resolved_elem))
-            }
             _ => ty.clone(),
->>>>>>> 54668c48
-        }
-    }
-
-    fn unify(&mut self, left_ty: Type, right_ty: Type, span: SourceSpan) -> Result<Type, TypeInferrerError> {
-        let left_ty = self.lookup_type(&left_ty);
-        let right_ty = self.lookup_type(&right_ty);
+        }
+    }
+
+    fn unify(&mut self, left: Type, right: Type, span: SourceSpan) -> Result<Type, TypeInferrerError> {
+        let left_ty = self.lookup_type(&left);
+        let right_ty = self.lookup_type(&right);
 
         match (left_ty, right_ty) {
             (Type::Float, Type::Float) => Ok(Type::Float),
@@ -176,7 +142,7 @@
                 }
 
                 for (param1, param2) in p1.iter().zip(p2.iter()) {
-                    self.unify(param1.clone(), param2.clone(), span)?;
+                    self.unify(*param1.clone(), *param2.clone(), span)?;
                 }
 
                 self.unify(*r1.clone(), *r2, span)?;
@@ -184,7 +150,7 @@
             }
 
             (ty, TypeVar(id)) | (TypeVar(id), ty) => {
-                self.type_env.insert(id, ty.clone());
+                self.type_env.insert(id, ty);
                 Ok(TypeVar(id))
             }
 
@@ -197,24 +163,6 @@
         }
     }
 
-    pub fn lookup_type(&mut self, ty: &Type) -> Type {
-        match ty {
-            TypeVar(id) => {
-                if let Some(inner) = self.type_env.get(id).cloned() {
-                    let resolved = self.lookup_type(&inner);
-                    self.type_env.insert(*id, resolved.clone());
-                    resolved
-                } else {
-                    ty.clone()
-                }
-            }
-            // Type::Vec(elem_ty) => {
-            //     let resolved_elem = self.lookup_type(elem_ty);
-            //     Type::Vec(Box::new(resolved_elem))
-            // }
-            _ => ty.clone(),
-        }
-    }
     pub fn infer(&mut self) -> TypeInferenceResult {
         self.declare_native_functions();
 
@@ -231,6 +179,14 @@
             errors: &self.errors,
             type_env: &self.type_env,
         }
+    }
+
+    fn fresh_type_var(&mut self) -> TypeVarId {
+        let typed = Typed::new(
+            LiteralExpr::String("if you see this something is wrong".to_string()),
+            SourceSpan::new(SourceOffset::from(0), 0),
+        );
+        typed.type_id
     }
 
     fn declare_native_functions(&mut self) {
@@ -244,11 +200,7 @@
         self.var_env.insert("clock".to_string(), clock_type_id);
 
         let print_type = Type::Function {
-<<<<<<< HEAD
-            params: vec![Type::String],
-=======
-            params: vec![Box::new(TypeVar(0))],
->>>>>>> 54668c48
+            params: vec![TypeVar(0)],
             return_ty: Box::new(Type::Nil),
         };
         let print_type_id = self.fresh_type_var();
@@ -290,30 +242,17 @@
 
     fn infer_var_decl(&mut self, var_decl: &Typed<VarDeclStmt>) -> Result<(), TypeInferrerError> {
         let var_decl_id = var_decl.node.ident.type_id.clone();
-        self.var_env.insert(var_decl.node.ident.node.clone(), var_decl_id)
+        self.var_env.insert(var_decl.node.ident.node.clone(), var_decl_id);
 
         if let Some(init) = &var_decl.node.initializer {
             let init_type = self.infer_expr(init)?;
-<<<<<<< HEAD
             self.unify(TypeVar(var_decl_id), init_type, var_decl.node.ident.span)?;
-=======
-            self.unify(TypeVar(var_decl.node.ident.type_id), init_type, var_decl.node.ident.span)?;
->>>>>>> 54668c48
         }
 
         Ok(())
     }
 
     fn infer_fun_decl(&mut self, fun_decl: &Typed<FunDeclStmt>) -> Result<(), TypeInferrerError> {
-<<<<<<< HEAD
-        Ok(())
-    }
-    fn infer_stmts(&mut self, stmts: &Vec<Stmt>) -> Result<(), TypeInferrerError> {
-        self.var_env.enter_scope();
-
-        for stmt in stmts {
-            self.infer_stmt(stmt)?;
-=======
         let fn_type = Type::Function {
             params: fun_decl
                 .node
@@ -332,7 +271,7 @@
 
         self.type_env.insert(fun_decl.node.ident.type_id, fn_type);
 
-        self.var_env.push(HashMap::new());
+        self.var_env.enter_scope();
 
         for param in &fun_decl.node.params {
             let param_id = param.node.name.type_id;
@@ -348,46 +287,27 @@
         if let Some(expr) = &fun_decl.node.body.node.expr {
             let body_ty = self.infer_expr(expr)?;
             self.unify(fun_decl.node.return_type.clone(), body_ty, fun_decl.node.ident.span)?;
->>>>>>> 54668c48
-        }
-
+        }
+
+        self.current_function_return_ty = old_ret_ty;
         self.var_env.exit_scope();
         Ok(())
     }
 
-<<<<<<< HEAD
-    fn infer_block(&mut self, block: &Typed<BlockStmt>) -> Result<(), TypeInferrerError> {
+    fn infer_stmts(&mut self, stmts: &Vec<Stmt>) -> Result<(), TypeInferrerError> {
         self.var_env.enter_scope();
-=======
-    // TODO: if, while, ... should also return something. applies to parser, resolver, typechecker, interpreter
-    fn infer_stmts(&mut self, stmts: &Vec<Stmt>) -> Result<(), TypeInferrerError> {
-        self.var_env.push(HashMap::new());
->>>>>>> 54668c48
 
         for stmt in stmts {
             self.infer_stmt(stmt)?;
         }
 
-<<<<<<< HEAD
-
         self.var_env.exit_scope();
+
         Ok(())
     }
 
-    fn infer_if_stmt(&mut self, if_stmt: &Typed<IfStmt>) -> Result<(), TypeInferrerError> {
-        let cond_type = self.infer_expr(&if_stmt.node.condition)?;
-        self.unify(cond_type, Type::Bool, if_stmt.node.condition.span)?;
-
-        self.infer_block(&if_stmt.node.then_branch)?;
-=======
-        self.var_env.pop();
-
-        Ok(())
-    }
-
     fn infer_block_expr(&mut self, block: &BlockExpr) -> Result<Type, TypeInferrerError> {
-        self.var_env.push(HashMap::new());
->>>>>>> 54668c48
+        self.var_env.enter_scope();
 
         for stmt in &block.statements {
             self.infer_stmt(stmt)?;
@@ -399,34 +319,29 @@
             Ok(Type::Nil)
         };
 
-        self.var_env.pop();
+        self.var_env.exit_scope();
         return_ty
     }
 
     fn infer_while_stmt(&mut self, while_stmt: &Typed<WhileStmt>) -> Result<(), TypeInferrerError> {
-<<<<<<< HEAD
-        let cond_type = self.infer_expr(&while_stmt.node.condition)?;
-        self.unify(cond_type, Type::Bool, while_stmt.node.condition.span)?;
-
-        self.infer_block(&while_stmt.node.body)?;
-=======
         self.infer_expr(&while_stmt.node.condition)?;
         self.infer_stmts(&while_stmt.node.body.node.statements)?;
->>>>>>> 54668c48
 
         Ok(())
     }
 
     fn infer_return_stmt(&mut self, return_stmt: &Typed<ReturnStmt>) -> Result<(), TypeInferrerError> {
         if let Some(ret_expr) = &return_stmt.node.expr {
-            let ret_type = self.infer_expr(ret_expr)?;
+            let ret_id = self.infer_expr(ret_expr)?;
+            let ret_ty = self.lookup_type(&ret_id);
 
             if let Some(expected_ty) = &self.current_function_return_ty {
-                self.unify(ret_type, expected_ty.clone(), ret_expr.span)?;
+                self.unify(expected_ty.clone(), ret_ty, ret_expr.span)?;
             }
         } else {
+            let ret_ty = Type::Nil;
             if let Some(expected_ty) = &self.current_function_return_ty {
-                self.unify(Type::Nil, expected_ty.clone(), return_stmt.span)?;
+                self.unify(expected_ty.clone(), ret_ty, return_stmt.span)?;
             }
         }
 
@@ -504,8 +419,8 @@
                     }
                 };
 
-                self.type_env.insert(expr.type_id, ty.clone());
-                Ok(ty)
+                self.type_env.insert(expr.type_id, ty);
+                Ok(TypeVar(expr.type_id))
             }
 
             Expr::Block(block) => self.infer_block_expr(block),
@@ -531,18 +446,12 @@
             Expr::Unary(unary_expr) => {
                 let right_ty = self.infer_expr(unary_expr.expr.deref())?;
                 let result_ty = match unary_expr.op.node {
-                    UnaryOp::Bang => {
-                        self.unify(right_ty, Type::Bool, unary_expr.expr.span)?;
-                        Type::Bool
-                    }
-                    UnaryOp::Minus => {
-                        self.unify(right_ty, Type::Float, unary_expr.expr.span)?;
-                        Type::Float
-                    }
+                    UnaryOp::Bang => self.unify(right_ty, Type::Bool, unary_expr.expr.span)?,
+                    UnaryOp::Minus => self.unify(right_ty, Type::Float, unary_expr.expr.span)?,
                 };
 
-                self.type_env.insert(expr.type_id, result_ty.clone());
-                Ok(result_ty)
+                self.type_env.insert(unary_expr.expr.type_id, result_ty.clone());
+                Ok(TypeVar(unary_expr.expr.type_id))
             }
             Expr::Binary(binary_expr) => {
                 let left = self.infer_expr(binary_expr.left.deref())?;
@@ -552,77 +461,62 @@
                     BinaryOp::Plus => {
                         let left_ty = self.lookup_type(&left);
                         let right_ty = self.lookup_type(&right);
-
-                        match (&left_ty, &right_ty) {
+                        match (left_ty.clone(), right_ty.clone()) {
                             (Type::Float, Type::Float) => Type::Float,
                             (Type::String, Type::String) => Type::String,
-                            _ => self.unify(left.clone(), right.clone(), binary_expr.right.span)?,
-                        }
-                    }
-                    BinaryOp::Star | BinaryOp::Minus | BinaryOp::Slash => {
-                        let left_ty = self.lookup_type(&left);
-                        let right_ty = self.lookup_type(&right);
-
-                        match (&left_ty, &right_ty) {
-                            (Type::Float, Type::Float) => Type::Float,
-                            (Type::Generic(name1), Type::Generic(name2)) if name1 == name2 => {
-                                // Return the same generic type for matching generics
-                                left_ty
-                            }
                             _ => {
-                                // Try to unify the types
-                                self.unify(left.clone(), right.clone(), binary_expr.right.span)?
+                                return Err(TypeMismatch {
+                                    src: self.source.clone(),
+                                    span: binary_expr.right.span,
+                                    expected: left_ty,
+                                    found: right_ty,
+                                });
                             }
                         }
                     }
-                    // Rest of binary operators remain unchanged
+                    BinaryOp::Star | BinaryOp::Minus | BinaryOp::Slash => {
+                        self.unify(left, Type::Float, binary_expr.left.span)?;
+                        self.unify(right, Type::Float, binary_expr.right.span)?;
+                        Type::Float
+                    }
                     BinaryOp::Greater | BinaryOp::GreaterEqual | BinaryOp::Less | BinaryOp::LessEqual => {
-                        self.unify(left.clone(), right.clone(), binary_expr.right.span)?;
+                        self.unify(left, Type::Float, binary_expr.left.span)?;
+                        self.unify(right, Type::Float, binary_expr.right.span)?;
                         Type::Bool
                     }
                     BinaryOp::EqualEqual | BinaryOp::BangEqual => {
-                        self.unify(left.clone(), right.clone(), binary_expr.right.span)?;
+                        self.unify(left, right, binary_expr.right.span)?;
                         Type::Bool
                     }
                 };
 
-                self.type_env.insert(expr.type_id, result_ty.clone());
-                Ok(result_ty)
+                self.type_env.insert(expr.type_id, result_ty);
+                Ok(TypeVar(expr.type_id))
             }
             Expr::Grouping(grouping) => self.infer_expr(grouping.deref()),
             Expr::Variable(variable_expr) => {
-                if let Some(var_type) = self.lookup_var(variable_expr.node.as_str()) {
-                    self.type_env.insert(expr.type_id, var_type.clone());
-                    Ok(var_type)
-                } else {
-                    // Error case should be handled elsewhere in resolution
-                    let var_type = TypeVar(self.fresh_type_var());
-                    self.type_env.insert(expr.type_id, var_type.clone());
-                    Ok(var_type)
-                }
+                let var_id = self.lookup_var(variable_expr.node.as_str()).unwrap();
+
+                Ok(TypeVar(var_id.clone()))
             }
             Expr::Assign(assign_expr) => {
                 let right_ty = self.infer_expr(assign_expr.value.deref())?;
-
-                if let Some(left_ty) = self.lookup_var(assign_expr.target.node.as_str()) {
-                    let unified = self.unify(left_ty, right_ty.clone(), assign_expr.value.deref().span)?;
-                    self.type_env.insert(expr.type_id, unified.clone());
-                    Ok(unified)
-                } else {
-                    // Error case should be handled elsewhere in resolution
-                    self.type_env.insert(expr.type_id, right_ty.clone());
-                    Ok(right_ty)
-                }
+                let left_var = self.lookup_var(assign_expr.target.node.as_str()).unwrap();
+
+                self.unify(TypeVar(left_var.clone()), right_ty.clone(), assign_expr.value.deref().span)?;
+
+                self.type_env.insert(expr.type_id, right_ty);
+                Ok(TypeVar(expr.type_id))
             }
             Expr::Logical(logical_expr) => {
                 let left = self.infer_expr(logical_expr.left.deref())?;
                 let right = self.infer_expr(logical_expr.right.deref())?;
 
-                self.unify(left.clone(), Type::Bool, logical_expr.left.span)?;
-                self.unify(right.clone(), Type::Bool, logical_expr.right.span)?;
+                self.unify(left, Type::Bool, logical_expr.left.span)?;
+                self.unify(right, Type::Bool, logical_expr.right.span)?;
 
                 self.type_env.insert(expr.type_id, Type::Bool);
-                Ok(Type::Bool)
+                Ok(TypeVar(expr.type_id))
             }
             Expr::Call(call_expr) => {
                 let callee_ty = self.infer_expr(call_expr.callee.deref())?;
@@ -644,41 +538,13 @@
                                 },
                             });
                         }
-
-                        let mut generic_substitutions: HashMap<String, Type> = HashMap::new();
-
-                        // Process arguments and collect type substitutions for generics
                         for (arg, param_ty) in call_expr.arguments.iter().zip(params.iter()) {
                             let arg_ty = self.infer_expr(arg)?;
-
-                            // Handle generic type parameters
-                            match &**param_ty {
-                                Type::Generic(name) => {
-                                    if let Some(existing) = generic_substitutions.get(name) {
-                                        // If we've seen this generic before, ensure consistent types
-                                        self.unify(arg_ty.clone(), existing.clone(), arg.span)?;
-                                    } else {
-                                        // First time seeing this generic, record the concrete type
-                                        generic_substitutions.insert(name.clone(), arg_ty.clone());
-                                    }
-                                }
-                                _ => {
-                                    // Non-generic parameter, proceed with normal unification
-                                    self.unify(arg_ty, *param_ty.clone(), arg.span)?;
-                                }
-                            }
+                            self.unify(*param_ty.clone(), arg_ty, arg.span)?;
                         }
 
-                        // Apply substitutions to the return type
-                        let mut return_type = *return_ty.clone();
-                        if let Type::Generic(name) = &return_type {
-                            if let Some(concrete_type) = generic_substitutions.get(name) {
-                                return_type = concrete_type.clone();
-                            }
-                        }
-
-                        self.type_env.insert(expr.type_id, return_type.clone());
-                        Ok(return_type)
+                        self.type_env.insert(expr.type_id, *return_ty.clone());
+                        Ok(TypeVar(expr.type_id))
                     }
                     found => Err(TypeMismatch {
                         src: self.source.clone(),
@@ -704,8 +570,9 @@
                 self.type_env.insert(expr.type_id, fn_type.clone());
 
                 for param in &lambda.parameters {
-                    self.var_env
-                        .insert(param.node.name.node.clone(), TypeScheme::Mono(param.node.type_annotation.clone()));
+                    let param_id = param.node.name.type_id;
+                    self.type_env.insert(param_id, param.node.type_annotation.clone());
+                    self.insert_var(param.node.name.node.clone(), param_id);
                 }
 
                 let old_ret_ty = self.current_function_return_ty.clone();
@@ -719,7 +586,7 @@
 
                 self.current_function_return_ty = old_ret_ty;
                 self.var_env.exit_scope();
-                Ok(fn_type)
+                Ok(TypeVar(expr.type_id))
             }
         }
     }
